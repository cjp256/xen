--- conflicted
+++ resolved
@@ -60,69 +60,6 @@
 DEFINE_PER_CPU(mmu_update_t, update_queue[QUEUE_SIZE]);
 DEFINE_PER_CPU(unsigned int, mmu_update_queue_idx);
 
-<<<<<<< HEAD
-#if MMU_UPDATE_DEBUG > 0
-page_update_debug_t update_debug_queue[QUEUE_SIZE] = {{0}};
-#undef queue_l1_entry_update
-#undef queue_l2_entry_update
-#endif
-#if MMU_UPDATE_DEBUG > 3
-static void DEBUG_allow_pt_reads(void)
-{
-    int cpu = smp_processor_id();
-    int idx = per_cpu(mmu_update_queue_idx, cpu);
-    pte_t *pte;
-    mmu_update_t update;
-    int i;
-    for ( i = idx-1; i >= 0; i-- )
-    {
-        pte = update_debug_queue[i].ptep;
-        if ( pte == NULL ) continue;
-        update_debug_queue[i].ptep = NULL;
-        update.ptr = virt_to_machine(pte);
-        update.val = update_debug_queue[i].pteval;
-        HYPERVISOR_mmu_update(&update, 1, NULL);
-    }
-}
-static void DEBUG_disallow_pt_read(unsigned long va)
-{
-    int cpu = smp_processor_id();
-    int idx = per_cpu(mmu_update_queue_idx, cpu);
-    pte_t *pte;
-    pmd_t *pmd;
-    pgd_t *pgd;
-    unsigned long pteval;
-    /*
-     * We may fault because of an already outstanding update.
-     * That's okay -- it'll get fixed up in the fault handler.
-     */
-    mmu_update_t update;
-    pgd = pgd_offset_k(va);
-    pmd = pmd_offset(pgd, va);
-    pte = pte_offset_kernel(pmd, va); /* XXXcl */
-    update.ptr = virt_to_machine(pte);
-    pteval = *(unsigned long *)pte;
-    update.val = pteval & ~_PAGE_PRESENT;
-    HYPERVISOR_mmu_update(&update, 1, NULL);
-    update_debug_queue[idx].ptep = pte;
-    update_debug_queue[idx].pteval = pteval;
-}
-#endif
-
-#if MMU_UPDATE_DEBUG > 1
-#undef queue_pt_switch
-#undef queue_tlb_flush
-#undef queue_invlpg
-#undef queue_pgd_pin
-#undef queue_pgd_unpin
-#undef queue_pte_pin
-#undef queue_pte_unpin
-#undef queue_set_ldt
-#endif
-
-
-=======
->>>>>>> 6d767673
 /*
  * MULTICALL_flush_page_update_queue:
  *   This is a version of the flush which queues as part of a multicall.
@@ -137,18 +74,7 @@
     idx = per_cpu(mmu_update_queue_idx, cpu);
     if ( (_idx = idx) != 0 ) 
     {
-<<<<<<< HEAD
-#if MMU_UPDATE_DEBUG > 1
-	    if (idx > 1)
-        printk("Flushing %d entries from pt update queue\n", idx);
-#endif
-#if MMU_UPDATE_DEBUG > 3
-        DEBUG_allow_pt_reads();
-#endif
         per_cpu(mmu_update_queue_idx, cpu) = 0;
-=======
-        idx = 0;
->>>>>>> 6d767673
         wmb(); /* Make sure index is cleared first to avoid double updates. */
         queue_multicall3(__HYPERVISOR_mmu_update, 
                          (unsigned long)&per_cpu(update_queue[0], cpu), 
@@ -160,21 +86,9 @@
 
 static inline void __flush_page_update_queue(void)
 {
-<<<<<<< HEAD
     int cpu = smp_processor_id();
     unsigned int _idx = per_cpu(mmu_update_queue_idx, cpu);
-#if MMU_UPDATE_DEBUG > 1
-    if (_idx > 1)
-    printk("Flushing %d entries from pt update queue\n", idx);
-#endif
-#if MMU_UPDATE_DEBUG > 3
-    DEBUG_allow_pt_reads();
-#endif
     per_cpu(mmu_update_queue_idx, cpu) = 0;
-=======
-    unsigned int _idx = idx;
-    idx = 0;
->>>>>>> 6d767673
     wmb(); /* Make sure index is cleared first to avoid double updates. */
     if ( unlikely(HYPERVISOR_mmu_update(&per_cpu(update_queue[0], cpu), _idx, NULL) < 0) )
     {
@@ -212,17 +126,9 @@
     int idx;
     unsigned long flags;
     spin_lock_irqsave(&update_lock, flags);
-<<<<<<< HEAD
-#if MMU_UPDATE_DEBUG > 3
-    DEBUG_disallow_pt_read((unsigned long)ptr);
-#endif
     idx = per_cpu(mmu_update_queue_idx, cpu);
     per_cpu(update_queue[idx], cpu).ptr = virt_to_machine(ptr);
     per_cpu(update_queue[idx], cpu).val = val;
-=======
-    update_queue[idx].ptr = virt_to_machine(ptr);
-    update_queue[idx].val = val;
->>>>>>> 6d767673
     increment_index();
     spin_unlock_irqrestore(&update_lock, flags);
 }
@@ -370,17 +276,9 @@
     int idx;
     unsigned long flags;
     spin_lock_irqsave(&update_lock, flags);
-<<<<<<< HEAD
-#if MMU_UPDATE_DEBUG > 3
-    DEBUG_disallow_pt_read((unsigned long)ptr);
-#endif
     idx = per_cpu(mmu_update_queue_idx, cpu);
     per_cpu(update_queue[idx], cpu).ptr = virt_to_machine(ptr);
     per_cpu(update_queue[idx], cpu).val = val;
-=======
-    update_queue[idx].ptr = virt_to_machine(ptr);
-    update_queue[idx].val = val;
->>>>>>> 6d767673
     increment_index_and_flush();
     spin_unlock_irqrestore(&update_lock, flags);
 }
