/*
 *  Copyright (C) 1995  Linus Torvalds
 *
 *  Pentium III FXSR, SSE support
 *	Gareth Hughes <gareth@valinux.com>, May 2000
 *
 *  Copyright (C) 2005 Intel Co
 *	Kun Tian (Kevin Tian) <kevin.tian@intel.com>
 *
 * 05/04/29 Kun Tian (Kevin Tian) <kevin.tian@intel.com> Add VTI domain support
 */

#include <xen/config.h>
#include <xen/lib.h>
#include <xen/errno.h>
#include <xen/sched.h>
#include <xen/smp.h>
#include <xen/delay.h>
#include <xen/softirq.h>
#include <xen/mm.h>
#include <asm/ptrace.h>
#include <asm/system.h>
#include <asm/io.h>
#include <asm/processor.h>
#include <asm/desc.h>
#include <asm/hw_irq.h>
//#include <asm/mpspec.h>
#include <xen/irq.h>
#include <xen/event.h>
//#include <xen/shadow.h>
#include <xen/console.h>

#include <xen/elf.h>
//#include <asm/page.h>
#include <asm/pgalloc.h>
#include <asm/dma.h>	/* for MAX_DMA_ADDRESS */

#include <asm/asm-offsets.h>  /* for IA64_THREAD_INFO_SIZE */

#include <asm/vcpu.h>   /* for function declarations */
#include <public/arch-ia64.h>
#include <asm/vmx.h>
#include <asm/vmx_vcpu.h>
#include <asm/vmx_vpd.h>
#include <asm/pal.h>
#include <public/io/ioreq.h>

#define CONFIG_DOMAIN0_CONTIGUOUS
unsigned long dom0_start = -1L;
unsigned long dom0_size = 512*1024*1024; //FIXME: Should be configurable
//FIXME: alignment should be 256MB, lest Linux use a 256MB page size
unsigned long dom0_align = 256*1024*1024;
#ifdef DOMU_BUILD_STAGING
unsigned long domU_staging_size = 32*1024*1024; //FIXME: Should be configurable
unsigned long domU_staging_start;
unsigned long domU_staging_align = 64*1024;
unsigned long *domU_staging_area;
#endif

// initialized by arch/ia64/setup.c:find_initrd()
unsigned long initrd_start = 0, initrd_end = 0;
extern unsigned long running_on_sim;

#define IS_XEN_ADDRESS(d,a) ((a >= d->xen_vastart) && (a <= d->xen_vaend))

//extern int loadelfimage(char *);
extern int readelfimage_base_and_size(char *, unsigned long,
	              unsigned long *, unsigned long *, unsigned long *);

unsigned long map_domain_page0(struct domain *);
extern unsigned long dom_fw_setup(struct domain *, char *, int);

/* this belongs in include/asm, but there doesn't seem to be a suitable place */
void free_perdomain_pt(struct domain *d)
{
	printf("free_perdomain_pt: not implemented\n");
	//free_page((unsigned long)d->mm.perdomain_pt);
}

static void default_idle(void)
{
	int cpu = smp_processor_id();
	local_irq_disable();
	if ( !softirq_pending(cpu))
	        safe_halt();
	local_irq_enable();
}

static void continue_cpu_idle_loop(void)
{
	int cpu = smp_processor_id();
	for ( ; ; )
	{
	printf ("idle%dD\n", cpu);
#ifdef IA64
//        __IRQ_STAT(cpu, idle_timestamp) = jiffies
#else
	    irq_stat[cpu].idle_timestamp = jiffies;
#endif
	    while ( !softirq_pending(cpu) )
	        default_idle();
	    add_preempt_count(SOFTIRQ_OFFSET);
	    raise_softirq(SCHEDULE_SOFTIRQ);
	    do_softirq();
	    sub_preempt_count(SOFTIRQ_OFFSET);
	}
}

void startup_cpu_idle_loop(void)
{
	int cpu = smp_processor_id ();
	/* Just some sanity to ensure that the scheduler is set up okay. */
	ASSERT(current->domain == IDLE_DOMAIN_ID);
	printf ("idle%dA\n", cpu);
	raise_softirq(SCHEDULE_SOFTIRQ);
#if 0   /* All this work is done within continue_cpu_idle_loop  */
	printf ("idle%dB\n", cpu);
	asm volatile ("mov ar.k2=r0");
	do_softirq();
	printf ("idle%dC\n", cpu);

	/*
	 * Declares CPU setup done to the boot processor.
	 * Therefore memory barrier to ensure state is visible.
	 */
	smp_mb();
#endif
#if 0
//do we have to ensure the idle task has a shared page so that, for example,
//region registers can be loaded from it.  Apparently not...
	idle0_task.shared_info = (void *)alloc_xenheap_page();
	memset(idle0_task.shared_info, 0, PAGE_SIZE);
	/* pin mapping */
	// FIXME: Does this belong here?  Or do only at domain switch time?
	{
		/* WARNING: following must be inlined to avoid nested fault */
		unsigned long psr = ia64_clear_ic();
		ia64_itr(0x2, IA64_TR_SHARED_INFO, SHAREDINFO_ADDR,
		 pte_val(pfn_pte(ia64_tpa(idle0_task.shared_info) >> PAGE_SHIFT, PAGE_KERNEL)),
		 PAGE_SHIFT);
		ia64_set_psr(psr);
		ia64_srlz_i();
	}
#endif

	continue_cpu_idle_loop();
}

struct vcpu *alloc_vcpu_struct(struct domain *d, unsigned int vcpu_id)
{
	struct vcpu *v;

	if ((v = alloc_xenheap_pages(KERNEL_STACK_SIZE_ORDER)) == NULL)
		return NULL;

	memset(v, 0, sizeof(*v)); 
        memcpy(&v->arch, &idle0_vcpu.arch, sizeof(v->arch));
	v->arch.privregs = 
		alloc_xenheap_pages(get_order(sizeof(mapped_regs_t)));
	printf("arch_vcpu_info=%p\n", v->arch.privregs);
	memset(v->arch.privregs, 0, PAGE_SIZE);

	return v;
}

void free_vcpu_struct(struct vcpu *v)
{
	free_xenheap_pages(v, KERNEL_STACK_SIZE_ORDER);
}

static void init_switch_stack(struct vcpu *v)
{
	struct pt_regs *regs = (struct pt_regs *) ((unsigned long) v + IA64_STK_OFFSET) - 1;
	struct switch_stack *sw = (struct switch_stack *) regs - 1;
	extern void ia64_ret_from_clone;

	memset(sw, 0, sizeof(struct switch_stack) + sizeof(struct pt_regs));
	sw->ar_bspstore = (unsigned long)v + IA64_RBS_OFFSET;
	sw->b0 = (unsigned long) &ia64_ret_from_clone;
	sw->ar_fpsr = FPSR_DEFAULT;
	v->arch._thread.ksp = (unsigned long) sw - 16;
	// stay on kernel stack because may get interrupts!
	// ia64_ret_from_clone (which b0 gets in new_thread) switches
	// to user stack
	v->arch._thread.on_ustack = 0;
	memset(v->arch._thread.fph,0,sizeof(struct ia64_fpreg)*96);
}

void arch_do_createdomain(struct vcpu *v)
{
	struct domain *d = v->domain;
	struct thread_info *ti = alloc_thread_info(v);

	/* Clear thread_info to clear some important fields, like preempt_count */
	memset(ti, 0, sizeof(struct thread_info));
	init_switch_stack(v);

	d->shared_info = (void *)alloc_xenheap_page();
	if (!d->shared_info) {
   		printk("ERROR/HALTING: CAN'T ALLOC PAGE\n");
   		while (1);
	}
	memset(d->shared_info, 0, PAGE_SIZE);
<<<<<<< HEAD
	if (v == d->vcpu[0])
	    memset(&d->shared_info->evtchn_mask[0], 0xff,
		sizeof(d->shared_info->evtchn_mask));
#if 0
	d->vcpu[0].arch.privregs = 
			alloc_xenheap_pages(get_order(sizeof(mapped_regs_t)));
	printf("arch_vcpu_info=%p\n", d->vcpu[0].arch.privregs);
	memset(d->vcpu.arch.privregs, 0, PAGE_SIZE);
#endif
=======
>>>>>>> 8b6e8053
	v->vcpu_info = &(d->shared_info->vcpu_data[0]);

	d->max_pages = (128UL*1024*1024)/PAGE_SIZE; // 128MB default // FIXME

	/* We may also need emulation rid for region4, though it's unlikely
	 * to see guest issue uncacheable access in metaphysical mode. But
	 * keep such info here may be more sane.
	 */
	if (((d->arch.metaphysical_rr0 = allocate_metaphysical_rr()) == -1UL)
	 || ((d->arch.metaphysical_rr4 = allocate_metaphysical_rr()) == -1UL))
		BUG();
//	VCPU(v, metaphysical_mode) = 1;
	v->arch.metaphysical_rr0 = d->arch.metaphysical_rr0;
	v->arch.metaphysical_rr4 = d->arch.metaphysical_rr4;
	v->arch.metaphysical_saved_rr0 = d->arch.metaphysical_rr0;
	v->arch.metaphysical_saved_rr4 = d->arch.metaphysical_rr4;
#define DOMAIN_RID_BITS_DEFAULT 18
	if (!allocate_rid_range(d,DOMAIN_RID_BITS_DEFAULT)) // FIXME
		BUG();
	v->arch.starting_rid = d->arch.starting_rid;
	v->arch.ending_rid = d->arch.ending_rid;
	// the following will eventually need to be negotiated dynamically
	d->xen_vastart = XEN_START_ADDR;
	d->xen_vaend = XEN_END_ADDR;
	d->shared_info_va = SHAREDINFO_ADDR;
	d->arch.breakimm = 0x1000;
	v->arch.breakimm = d->arch.breakimm;

	d->arch.sys_pgnr = 0;
	if (d->domain_id != IDLE_DOMAIN_ID) {
		d->arch.mm = xmalloc(struct mm_struct);
		if (unlikely(!d->arch.mm)) {
			printk("Can't allocate mm_struct for domain %d\n",d->domain_id);
			return -ENOMEM;
		}
		memset(d->arch.mm, 0, sizeof(*d->arch.mm));
		d->arch.mm->pgd = pgd_alloc(d->arch.mm);
		if (unlikely(!d->arch.mm->pgd)) {
			printk("Can't allocate pgd for domain %d\n",d->domain_id);
			return -ENOMEM;
		}
	} else
 		d->arch.mm = NULL;
 	printf ("arch_do_create_domain: domain=%p\n", d);
}

void arch_getdomaininfo_ctxt(struct vcpu *v, struct vcpu_guest_context *c)
{
	struct pt_regs *regs = (struct pt_regs *) ((unsigned long) v + IA64_STK_OFFSET) - 1;

	printf("arch_getdomaininfo_ctxt\n");
	c->regs = *regs;
	c->vcpu.evtchn_vector = v->vcpu_info->arch.evtchn_vector;

	c->shared = v->domain->shared_info->arch;
}

int arch_set_info_guest(struct vcpu *v, struct vcpu_guest_context *c)
{
	struct pt_regs *regs = (struct pt_regs *) ((unsigned long) v + IA64_STK_OFFSET) - 1;
	struct domain *d = v->domain;
	int i, rc, ret;
	unsigned long progress = 0;

	printf("arch_set_info_guest\n");
	if ( test_bit(_VCPUF_initialised, &v->vcpu_flags) )
            return 0;

	/* Sync d/i cache conservatively */
	if (!running_on_sim) {
	    ret = ia64_pal_cache_flush(4, 0, &progress, NULL);
	    if (ret != PAL_STATUS_SUCCESS)
	        panic("PAL CACHE FLUSH failed for domain.\n");
	    printk("Sync i/d cache for dom0 image SUCC\n");
	}

	if (c->flags & VGCF_VMX_GUEST) {
	    if (!vmx_enabled) {
		printk("No VMX hardware feature for vmx domain.\n");
		return -EINVAL;
	    }

	    vmx_setup_platform(v, c);
	}

	*regs = c->regs;
	new_thread(v, regs->cr_iip, 0, 0);

 	v->vcpu_info->arch.evtchn_vector = c->vcpu.evtchn_vector;
	if ( c->vcpu.privregs && copy_from_user(v->arch.privregs,
			   c->vcpu.privregs, sizeof(mapped_regs_t))) {
	    printk("Bad ctxt address in arch_set_info_guest: 0x%lx\n", c->vcpu.privregs);
	    return -EFAULT;
	}

	v->arch.domain_itm_last = -1L;
	d->arch.sys_pgnr = c->sys_pgnr;
	d->shared_info->arch = c->shared;

	/* Don't redo final setup */
	set_bit(_VCPUF_initialised, &v->vcpu_flags);
	return 0;
}

void domain_relinquish_resources(struct domain *d)
{
	/* FIXME */
	printf("domain_relinquish_resources: not implemented\n");
}

// heavily leveraged from linux/arch/ia64/kernel/process.c:copy_thread()
// and linux/arch/ia64/kernel/process.c:kernel_thread()
void new_thread(struct vcpu *v,
                unsigned long start_pc,
                unsigned long start_stack,
                unsigned long start_info)
{
	struct domain *d = v->domain;
	struct pt_regs *regs;
	struct ia64_boot_param *bp;
	extern char saved_command_line[];


#ifdef CONFIG_DOMAIN0_CONTIGUOUS
	if (d == dom0) start_pc += dom0_start;
#endif

	regs = (struct pt_regs *) ((unsigned long) v + IA64_STK_OFFSET) - 1;
	if (VMX_DOMAIN(v)) {
		/* dt/rt/it:1;i/ic:1, si:1, vm/bn:1, ac:1 */
		regs->cr_ipsr = 0x501008826008; /* Need to be expanded as macro */
	} else {
		regs->cr_ipsr = ia64_getreg(_IA64_REG_PSR)
			| IA64_PSR_BITS_TO_SET | IA64_PSR_BN
			& ~(IA64_PSR_BITS_TO_CLEAR | IA64_PSR_RI | IA64_PSR_IS);
		regs->cr_ipsr |= 2UL << IA64_PSR_CPL0_BIT; // domain runs at PL2
	}
	regs->cr_iip = start_pc;
	regs->cr_ifs = 1UL << 63; /* or clear? */
	regs->ar_fpsr = FPSR_DEFAULT;

	if (VMX_DOMAIN(v)) {
		vmx_init_all_rr(v);
		if (d == dom0)
//		    VCPU(v,vgr[12]) = dom_fw_setup(d,saved_command_line,256L);
		    regs->r28 = dom_fw_setup(d,saved_command_line,256L);
		/* Virtual processor context setup */
		VCPU(v, vpsr) = IA64_PSR_BN;
		VCPU(v, dcr) = 0;
	} else {
		init_all_rr(v);
		if (d == dom0) 
		    regs->r28 = dom_fw_setup(d,saved_command_line,256L);
		else {
		    regs->ar_rsc |= (2 << 2); /* force PL2/3 */
		    regs->r28 = dom_fw_setup(d,"nomca nosmp xencons=tty0 console=tty0 root=/dev/hda1",256L);  //FIXME
		}
		VCPU(v, banknum) = 1;
		VCPU(v, metaphysical_mode) = 1;
		d->shared_info->arch.flags = (d == dom0) ? (SIF_INITDOMAIN|SIF_PRIVILEGED) : 0;
	}
}

static struct page * map_new_domain0_page(unsigned long mpaddr)
{
	if (mpaddr < dom0_start || mpaddr >= dom0_start + dom0_size) {
		printk("map_new_domain0_page: bad domain0 mpaddr %p!\n",mpaddr);
printk("map_new_domain0_page: start=%p,end=%p!\n",dom0_start,dom0_start+dom0_size);
		while(1);
	}
	return pfn_to_page((mpaddr >> PAGE_SHIFT));
}

/* allocate new page for domain and map it to the specified metaphysical addr */
struct page * map_new_domain_page(struct domain *d, unsigned long mpaddr)
{
	struct mm_struct *mm = d->arch.mm;
	struct page *p = (struct page *)0;
	pgd_t *pgd;
	pud_t *pud;
	pmd_t *pmd;
	pte_t *pte;
extern unsigned long vhpt_paddr, vhpt_pend;

	if (!mm->pgd) {
		printk("map_new_domain_page: domain pgd must exist!\n");
		return(p);
	}
	pgd = pgd_offset(mm,mpaddr);
	if (pgd_none(*pgd))
		pgd_populate(mm, pgd, pud_alloc_one(mm,mpaddr));

	pud = pud_offset(pgd, mpaddr);
	if (pud_none(*pud))
		pud_populate(mm, pud, pmd_alloc_one(mm,mpaddr));

	pmd = pmd_offset(pud, mpaddr);
	if (pmd_none(*pmd))
		pmd_populate_kernel(mm, pmd, pte_alloc_one_kernel(mm,mpaddr));
//		pmd_populate(mm, pmd, pte_alloc_one(mm,mpaddr));

	pte = pte_offset_map(pmd, mpaddr);
	if (pte_none(*pte)) {
#ifdef CONFIG_DOMAIN0_CONTIGUOUS
		if (d == dom0) p = map_new_domain0_page(mpaddr);
		else
#endif
		{
			p = alloc_domheap_page(d);
			// zero out pages for security reasons
			memset(__va(page_to_phys(p)),0,PAGE_SIZE);
		}
		if (unlikely(!p)) {
printf("map_new_domain_page: Can't alloc!!!! Aaaargh!\n");
			return(p);
		}
if (unlikely(page_to_phys(p) > vhpt_paddr && page_to_phys(p) < vhpt_pend)) {
  printf("map_new_domain_page: reassigned vhpt page %p!!\n",page_to_phys(p));
}
		set_pte(pte, pfn_pte(page_to_phys(p) >> PAGE_SHIFT,
			__pgprot(__DIRTY_BITS | _PAGE_PL_2 | _PAGE_AR_RWX)));
	}
	else printk("map_new_domain_page: mpaddr %lx already mapped!\n",mpaddr);
	return p;
}

/* map a physical address to the specified metaphysical addr */
void map_domain_page(struct domain *d, unsigned long mpaddr, unsigned long physaddr)
{
	struct mm_struct *mm = d->arch.mm;
	pgd_t *pgd;
	pud_t *pud;
	pmd_t *pmd;
	pte_t *pte;

	if (!mm->pgd) {
		printk("map_domain_page: domain pgd must exist!\n");
		return;
	}
	pgd = pgd_offset(mm,mpaddr);
	if (pgd_none(*pgd))
		pgd_populate(mm, pgd, pud_alloc_one(mm,mpaddr));

	pud = pud_offset(pgd, mpaddr);
	if (pud_none(*pud))
		pud_populate(mm, pud, pmd_alloc_one(mm,mpaddr));

	pmd = pmd_offset(pud, mpaddr);
	if (pmd_none(*pmd))
		pmd_populate_kernel(mm, pmd, pte_alloc_one_kernel(mm,mpaddr));
//		pmd_populate(mm, pmd, pte_alloc_one(mm,mpaddr));

	pte = pte_offset_map(pmd, mpaddr);
	if (pte_none(*pte)) {
		set_pte(pte, pfn_pte(physaddr >> PAGE_SHIFT,
			__pgprot(__DIRTY_BITS | _PAGE_PL_2 | _PAGE_AR_RWX)));
	}
	else printk("map_domain_page: mpaddr %lx already mapped!\n",mpaddr);
}
#if 0
/* map a physical address with specified I/O flag */
void map_domain_io_page(struct domain *d, unsigned long mpaddr, unsigned long flags)
{
	struct mm_struct *mm = d->arch.mm;
	pgd_t *pgd;
	pud_t *pud;
	pmd_t *pmd;
	pte_t *pte;
	pte_t io_pte;

	if (!mm->pgd) {
		printk("map_domain_page: domain pgd must exist!\n");
		return;
	}
	ASSERT(flags & GPFN_IO_MASK);

	pgd = pgd_offset(mm,mpaddr);
	if (pgd_none(*pgd))
		pgd_populate(mm, pgd, pud_alloc_one(mm,mpaddr));

	pud = pud_offset(pgd, mpaddr);
	if (pud_none(*pud))
		pud_populate(mm, pud, pmd_alloc_one(mm,mpaddr));

	pmd = pmd_offset(pud, mpaddr);
	if (pmd_none(*pmd))
		pmd_populate_kernel(mm, pmd, pte_alloc_one_kernel(mm,mpaddr));
//		pmd_populate(mm, pmd, pte_alloc_one(mm,mpaddr));

	pte = pte_offset_map(pmd, mpaddr);
	if (pte_none(*pte)) {
		pte_val(io_pte) = flags;
		set_pte(pte, io_pte);
	}
	else printk("map_domain_page: mpaddr %lx already mapped!\n",mpaddr);
}
#endif
void mpafoo(unsigned long mpaddr)
{
	extern unsigned long privop_trace;
	if (mpaddr == 0x3800)
		privop_trace = 1;
}

unsigned long lookup_domain_mpa(struct domain *d, unsigned long mpaddr)
{
	struct mm_struct *mm = d->arch.mm;
	pgd_t *pgd = pgd_offset(mm, mpaddr);
	pud_t *pud;
	pmd_t *pmd;
	pte_t *pte;

#ifdef CONFIG_DOMAIN0_CONTIGUOUS
	if (d == dom0) {
		if (mpaddr < dom0_start || mpaddr >= dom0_start + dom0_size) {
			//printk("lookup_domain_mpa: bad dom0 mpaddr %p!\n",mpaddr);
//printk("lookup_domain_mpa: start=%p,end=%p!\n",dom0_start,dom0_start+dom0_size);
			mpafoo(mpaddr);
		}
		pte_t pteval = pfn_pte(mpaddr >> PAGE_SHIFT,
			__pgprot(__DIRTY_BITS | _PAGE_PL_2 | _PAGE_AR_RWX));
		pte = &pteval;
		return *(unsigned long *)pte;
	}
#endif
tryagain:
	if (pgd_present(*pgd)) {
		pud = pud_offset(pgd,mpaddr);
		if (pud_present(*pud)) {
			pmd = pmd_offset(pud,mpaddr);
			if (pmd_present(*pmd)) {
				pte = pte_offset_map(pmd,mpaddr);
				if (pte_present(*pte)) {
//printk("lookup_domain_page: found mapping for %lx, pte=%lx\n",mpaddr,pte_val(*pte));
					return *(unsigned long *)pte;
				} else if (VMX_DOMAIN(d->vcpu[0]))
					return GPFN_INV_MASK;
			}
		}
	}
	/* if lookup fails and mpaddr is "legal", "create" the page */
	if ((mpaddr >> PAGE_SHIFT) < d->max_pages) {
		if (map_new_domain_page(d,mpaddr)) goto tryagain;
	}
	printk("lookup_domain_mpa: bad mpa %p (> %p\n",
		mpaddr,d->max_pages<<PAGE_SHIFT);
	mpafoo(mpaddr);
	return 0;
}

// FIXME: ONLY USE FOR DOMAIN PAGE_SIZE == PAGE_SIZE
#if 1
unsigned long domain_mpa_to_imva(struct domain *d, unsigned long mpaddr)
{
	unsigned long pte = lookup_domain_mpa(d,mpaddr);
	unsigned long imva;

	pte &= _PAGE_PPN_MASK;
	imva = __va(pte);
	imva |= mpaddr & ~PAGE_MASK;
	return(imva);
}
#else
unsigned long domain_mpa_to_imva(struct domain *d, unsigned long mpaddr)
{
    unsigned long imva = __gpa_to_mpa(d, mpaddr);

    return __va(imva);
}
#endif

// remove following line if not privifying in memory
//#define HAVE_PRIVIFY_MEMORY
#ifndef HAVE_PRIVIFY_MEMORY
#define	privify_memory(x,y) do {} while(0)
#endif

// see arch/x86/xxx/domain_build.c
int elf_sanity_check(Elf_Ehdr *ehdr)
{
	return (IS_ELF(*ehdr));
}

static void copy_memory(void *dst, void *src, int size)
{
	int remain;

	if (IS_XEN_ADDRESS(dom0,src)) {
		memcpy(dst,src,size);
	}
	else {
		printf("About to call __copy_from_user(%p,%p,%d)\n",
			dst,src,size);
		while (remain = __copy_from_user(dst,src,size)) {
			printf("incomplete user copy, %d remain of %d\n",
				remain,size);
			dst += size - remain; src += size - remain;
			size -= remain;
		}
	}
}

void loaddomainelfimage(struct domain *d, unsigned long image_start)
{
	char *elfbase = image_start;
	//Elf_Ehdr *ehdr = (Elf_Ehdr *)image_start;
	Elf_Ehdr ehdr;
	Elf_Phdr phdr;
	int h, filesz, memsz, paddr;
	unsigned long elfaddr, dom_mpaddr, dom_imva;
	struct page *p;
	unsigned long pteval;
  
	copy_memory(&ehdr,image_start,sizeof(Elf_Ehdr));
	for ( h = 0; h < ehdr.e_phnum; h++ ) {
		copy_memory(&phdr,elfbase + ehdr.e_phoff + (h*ehdr.e_phentsize),
		sizeof(Elf_Phdr));
	    //if ( !is_loadable_phdr(phdr) )
	    if ((phdr.p_type != PT_LOAD)) {
	        continue;
	}
	filesz = phdr.p_filesz; memsz = phdr.p_memsz;
	elfaddr = elfbase + phdr.p_offset;
	dom_mpaddr = phdr.p_paddr;
//printf("p_offset: %x, size=%x\n",elfaddr,filesz);
#ifdef CONFIG_DOMAIN0_CONTIGUOUS
	if (d == dom0) {
		if (dom_mpaddr+memsz>dom0_size || dom_mpaddr+filesz>dom0_size) {
			printf("Domain0 doesn't fit in allocated space!\n");
			while(1);
		}
		dom_imva = __va(dom_mpaddr + dom0_start);
		copy_memory(dom_imva,elfaddr,filesz);
		if (memsz > filesz) memset(dom_imva+filesz,0,memsz-filesz);
//FIXME: This test for code seems to find a lot more than objdump -x does
		if (phdr.p_flags & PF_X) privify_memory(dom_imva,filesz);
	}
	else
#endif
	while (memsz > 0) {
#ifdef DOMU_AUTO_RESTART
		pteval = lookup_domain_mpa(d,dom_mpaddr);
		if (pteval) dom_imva = __va(pteval & _PFN_MASK);
		else { printf("loaddomainelfimage: BAD!\n"); while(1); }
#else
		p = map_new_domain_page(d,dom_mpaddr);
		if (unlikely(!p)) BUG();
		dom_imva = __va(page_to_phys(p));
#endif
		if (filesz > 0) {
			if (filesz >= PAGE_SIZE)
				copy_memory(dom_imva,elfaddr,PAGE_SIZE);
			else { // copy partial page, zero the rest of page
				copy_memory(dom_imva,elfaddr,filesz);
				memset(dom_imva+filesz,0,PAGE_SIZE-filesz);
			}
//FIXME: This test for code seems to find a lot more than objdump -x does
			if (phdr.p_flags & PF_X)
				privify_memory(dom_imva,PAGE_SIZE);
		}
		else if (memsz > 0) // always zero out entire page
			memset(dom_imva,0,PAGE_SIZE);
		memsz -= PAGE_SIZE; filesz -= PAGE_SIZE;
		elfaddr += PAGE_SIZE; dom_mpaddr += PAGE_SIZE;
	}
	}
}

int
parsedomainelfimage(char *elfbase, unsigned long elfsize, unsigned long *entry)
{
	Elf_Ehdr ehdr;

	copy_memory(&ehdr,elfbase,sizeof(Elf_Ehdr));

	if ( !elf_sanity_check(&ehdr) ) {
	    printk("ELF sanity check failed.\n");
	    return -EINVAL;
	}

	if ( (ehdr.e_phoff + (ehdr.e_phnum * ehdr.e_phentsize)) > elfsize )
	{
	    printk("ELF program headers extend beyond end of image.\n");
	    return -EINVAL;
	}

	if ( (ehdr.e_shoff + (ehdr.e_shnum * ehdr.e_shentsize)) > elfsize )
	{
	    printk("ELF section headers extend beyond end of image.\n");
	    return -EINVAL;
	}

#if 0
	/* Find the section-header strings table. */
	if ( ehdr.e_shstrndx == SHN_UNDEF )
	{
	    printk("ELF image has no section-header strings table (shstrtab).\n");
	    return -EINVAL;
	}
#endif

	*entry = ehdr.e_entry;
printf("parsedomainelfimage: entry point = %p\n",*entry);

	return 0;
}


void alloc_dom0(void)
{
#ifdef CONFIG_DOMAIN0_CONTIGUOUS
	if (platform_is_hp_ski()) {
	dom0_size = 128*1024*1024; //FIXME: Should be configurable
	}
	printf("alloc_dom0: starting (initializing %d MB...)\n",dom0_size/(1024*1024));
 
     /* FIXME: The first trunk (say 256M) should always be assigned to
      * Dom0, since Dom0's physical == machine address for DMA purpose.
      * Some old version linux, like 2.4, assumes physical memory existing
      * in 2nd 64M space.
      */
     dom0_start = alloc_boot_pages(
         dom0_size >> PAGE_SHIFT, dom0_align >> PAGE_SHIFT);
     dom0_start <<= PAGE_SHIFT;
	if (!dom0_start) {
	printf("construct_dom0: can't allocate contiguous memory size=%p\n",
		dom0_size);
	while(1);
	}
	printf("alloc_dom0: dom0_start=%p\n",dom0_start);
#else
	dom0_start = 0;
#endif

}

#ifdef DOMU_BUILD_STAGING
void alloc_domU_staging(void)
{
	domU_staging_size = 32*1024*1024; //FIXME: Should be configurable
	printf("alloc_domU_staging: starting (initializing %d MB...)\n",domU_staging_size/(1024*1024));
	domU_staging_start = alloc_boot_pages(
            domU_staging_size >> PAGE_SHIFT, domU_staging_align >> PAGE_SHIFT);
        domU_staging_start <<= PAGE_SHIFT;
	if (!domU_staging_size) {
		printf("alloc_domU_staging: can't allocate, spinning...\n");
		while(1);
	}
	else domU_staging_area = (unsigned long *)__va(domU_staging_start);
	printf("alloc_domU_staging: domU_staging_area=%p\n",domU_staging_area);

}

unsigned long
domU_staging_read_8(unsigned long at)
{
	// no way to return errors so just do it
	return domU_staging_area[at>>3];
	
}

unsigned long
domU_staging_write_32(unsigned long at, unsigned long a, unsigned long b,
	unsigned long c, unsigned long d)
{
	if (at + 32 > domU_staging_size) return -1;
	if (at & 0x1f) return -1;
	at >>= 3;
	domU_staging_area[at++] = a;
	domU_staging_area[at++] = b;
	domU_staging_area[at++] = c;
	domU_staging_area[at] = d;
	return 0;
	
}
#endif

/*
 * Domain 0 has direct access to all devices absolutely. However
 * the major point of this stub here, is to allow alloc_dom_mem
 * handled with order > 0 request. Dom0 requires that bit set to
 * allocate memory for other domains.
 */
void physdev_init_dom0(struct domain *d)
{
	set_bit(_DOMF_physdev_access, &d->domain_flags);
}

unsigned int vmx_dom0 = 0;
int construct_dom0(struct domain *d, 
	               unsigned long image_start, unsigned long image_len, 
	               unsigned long initrd_start, unsigned long initrd_len,
	               char *cmdline)
{
	char *dst;
	int i, rc;
	unsigned long pfn, mfn;
	unsigned long nr_pt_pages;
	unsigned long count;
	unsigned long alloc_start, alloc_end;
	struct pfn_info *page = NULL;
	start_info_t *si;
	struct vcpu *v = d->vcpu[0];

	struct domain_setup_info dsi;
	unsigned long p_start;
	unsigned long pkern_start;
	unsigned long pkern_entry;
	unsigned long pkern_end;
	unsigned long ret, progress = 0;

//printf("construct_dom0: starting\n");

#ifndef CLONE_DOMAIN0
	/* Sanity! */
	BUG_ON(d != dom0);
	BUG_ON(d->vcpu[0] == NULL);
	BUG_ON(test_bit(_VCPUF_initialised, &v->vcpu_flags));
#endif

	memset(&dsi, 0, sizeof(struct domain_setup_info));

	printk("*** LOADING DOMAIN 0 ***\n");

	alloc_start = dom0_start;
	alloc_end = dom0_start + dom0_size;
	d->tot_pages = d->max_pages = dom0_size/PAGE_SIZE;
	image_start = __va(ia64_boot_param->initrd_start);
	image_len = ia64_boot_param->initrd_size;
//printk("image_start=%lx, image_len=%lx\n",image_start,image_len);
//printk("First word of image: %lx\n",*(unsigned long *)image_start);

//printf("construct_dom0: about to call parseelfimage\n");
	dsi.image_addr = (unsigned long)image_start;
	dsi.image_len  = image_len;
	rc = parseelfimage(&dsi);
	if ( rc != 0 )
	    return rc;

#ifdef VALIDATE_VT
	/* Temp workaround */
	if (running_on_sim)
	    dsi.xen_section_string = (char *)1;

	/* Check whether dom0 is vti domain */
	if ((!vmx_enabled) && !dsi.xen_section_string) {
	    printk("Lack of hardware support for unmodified vmx dom0\n");
	    panic("");
	}

	if (vmx_enabled && !dsi.xen_section_string) {
	    printk("Dom0 is vmx domain!\n");
	    vmx_dom0 = 1;
	}
#endif

	p_start = dsi.v_start;
	pkern_start = dsi.v_kernstart;
	pkern_end = dsi.v_kernend;
	pkern_entry = dsi.v_kernentry;

//printk("p_start=%lx, pkern_start=%lx, pkern_end=%lx, pkern_entry=%lx\n",p_start,pkern_start,pkern_end,pkern_entry);

	if ( (p_start & (PAGE_SIZE-1)) != 0 )
	{
	    printk("Initial guest OS must load to a page boundary.\n");
	    return -EINVAL;
	}

	printk("METAPHYSICAL MEMORY ARRANGEMENT:\n"
	       " Kernel image:  %lx->%lx\n"
	       " Entry address: %lx\n"
	       " Init. ramdisk:   (NOT IMPLEMENTED YET)\n",
	       pkern_start, pkern_end, pkern_entry);

	if ( (pkern_end - pkern_start) > (d->max_pages * PAGE_SIZE) )
	{
	    printk("Initial guest OS requires too much space\n"
	           "(%luMB is greater than %luMB limit)\n",
	           (pkern_end-pkern_start)>>20, (d->max_pages<<PAGE_SHIFT)>>20);
	    return -ENOMEM;
	}

	// if high 3 bits of pkern start are non-zero, error

	// if pkern end is after end of metaphysical memory, error
	//  (we should be able to deal with this... later)


	//

#if 0
	strcpy(d->name,"Domain0");
#endif

	/* Mask all upcalls... */
	for ( i = 1; i < MAX_VIRT_CPUS; i++ )
	    d->shared_info->vcpu_data[i].evtchn_upcall_mask = 1;

#ifdef VALIDATE_VT 
	/* Construct a frame-allocation list for the initial domain, since these
	 * pages are allocated by boot allocator and pfns are not set properly
	 */
	for ( mfn = (alloc_start>>PAGE_SHIFT); 
	      mfn < (alloc_end>>PAGE_SHIFT); 
	      mfn++ )
	{
            page = &frame_table[mfn];
            page_set_owner(page, d);
            page->u.inuse.type_info = 0;
            page->count_info        = PGC_allocated | 1;
            list_add_tail(&page->list, &d->page_list);

	    /* Construct 1:1 mapping */
	    machine_to_phys_mapping[mfn] = mfn;
	}

#endif

	/* Copy the OS image. */
	loaddomainelfimage(d,image_start);

	/* Copy the initial ramdisk. */
	//if ( initrd_len != 0 )
	//    memcpy((void *)vinitrd_start, initrd_start, initrd_len);

	/* Sync d/i cache conservatively */
	if (!running_on_sim) {
	    ret = ia64_pal_cache_flush(4, 0, &progress, NULL);
	    if (ret != PAL_STATUS_SUCCESS)
	        panic("PAL CACHE FLUSH failed for dom0.\n");
	    printk("Sync i/d cache for dom0 image SUCC\n");
	}

	/* Set up start info area. */
	si = (start_info_t *)alloc_xenheap_page();
	memset(si, 0, PAGE_SIZE);
	d->shared_info->arch.start_info_pfn = __pa(si) >> PAGE_SHIFT;

#if 0
	si->nr_pages     = d->tot_pages;
	si->shared_info  = virt_to_phys(d->shared_info);
	si->flags        = SIF_PRIVILEGED | SIF_INITDOMAIN;
	//si->pt_base      = vpt_start;
	//si->nr_pt_frames = nr_pt_pages;
	//si->mfn_list     = vphysmap_start;

	if ( initrd_len != 0 )
	{
	    //si->mod_start = vinitrd_start;
	    si->mod_len   = initrd_len;
	    printk("Initrd len 0x%lx, start at 0x%08lx\n",
	           si->mod_len, si->mod_start);
	}

	dst = si->cmd_line;
	if ( cmdline != NULL )
	{
	    for ( i = 0; i < 255; i++ )
	    {
	        if ( cmdline[i] == '\0' )
	            break;
	        *dst++ = cmdline[i];
	    }
	}
	*dst = '\0';

	zap_low_mappings(); /* Do the same for the idle page tables. */
#endif
	
	/* Give up the VGA console if DOM0 is configured to grab it. */
	if (cmdline != NULL)
	    console_endboot(strstr(cmdline, "tty0") != NULL);

	/* VMX specific construction for Dom0, if hardware supports VMX
	 * and Dom0 is unmodified image
	 */
	printk("Dom0: 0x%lx, domain: 0x%lx\n", (u64)dom0, (u64)d);
	if (vmx_dom0)
	    vmx_final_setup_domain(dom0);

	set_bit(_VCPUF_initialised, &v->vcpu_flags);

	new_thread(v, pkern_entry, 0, 0);
	physdev_init_dom0(d);

	// FIXME: Hack for keyboard input
#ifdef CLONE_DOMAIN0
if (d == dom0)
#endif
	serial_input_init();
	if (d == dom0) {
		VCPU(v, delivery_mask[0]) = -1L;
		VCPU(v, delivery_mask[1]) = -1L;
		VCPU(v, delivery_mask[2]) = -1L;
		VCPU(v, delivery_mask[3]) = -1L;
	}
	else __set_bit(0x30, VCPU(v, delivery_mask));

	return 0;
}

// FIXME: When dom0 can construct domains, this goes away (or is rewritten)
int construct_domU(struct domain *d,
		   unsigned long image_start, unsigned long image_len,
	           unsigned long initrd_start, unsigned long initrd_len,
	           char *cmdline)
{
	int i, rc;
	struct vcpu *v = d->vcpu[0];
	unsigned long pkern_entry;

#ifndef DOMU_AUTO_RESTART
	BUG_ON(test_bit(_VCPUF_initialised, &v->vcpu_flags));
#endif

	printk("*** LOADING DOMAIN %d ***\n",d->domain_id);

	d->max_pages = dom0_size/PAGE_SIZE;	// FIXME: use dom0 size
	// FIXME: use domain0 command line
	rc = parsedomainelfimage(image_start, image_len, &pkern_entry);
	printk("parsedomainelfimage returns %d\n",rc);
	if ( rc != 0 ) return rc;

	/* Mask all upcalls... */
	for ( i = 0; i < MAX_VIRT_CPUS; i++ )
		d->shared_info->vcpu_data[i].evtchn_upcall_mask = 1;

	/* Copy the OS image. */
	printk("calling loaddomainelfimage(%p,%p)\n",d,image_start);
	loaddomainelfimage(d,image_start);
	printk("loaddomainelfimage returns\n");

	set_bit(_VCPUF_initialised, &v->vcpu_flags);

	printk("calling new_thread, entry=%p\n",pkern_entry);
#ifdef DOMU_AUTO_RESTART
	v->domain->arch.image_start = image_start;
	v->domain->arch.image_len = image_len;
	v->domain->arch.entry = pkern_entry;
#endif
	new_thread(v, pkern_entry, 0, 0);
	printk("new_thread returns\n");
	__set_bit(0x30, VCPU(v, delivery_mask));

	return 0;
}

#ifdef DOMU_AUTO_RESTART
void reconstruct_domU(struct vcpu *v)
{
	/* re-copy the OS image to reset data values to original */
	printk("reconstruct_domU: restarting domain %d...\n",
		v->domain->domain_id);
	loaddomainelfimage(v->domain,v->domain->arch.image_start);
	new_thread(v, v->domain->arch.entry, 0, 0);
}
#endif

// FIXME: When dom0 can construct domains, this goes away (or is rewritten)
int launch_domainU(unsigned long size)
{
#ifdef CLONE_DOMAIN0
	static int next = CLONE_DOMAIN0+1;
#else
	static int next = 1;
#endif	

	struct domain *d = do_createdomain(next,0);
	if (!d) {
		printf("launch_domainU: couldn't create\n");
		return 1;
	}
	else next++;
	if (construct_domU(d, (unsigned long)domU_staging_area, size,0,0,0)) {
		printf("launch_domainU: couldn't construct(id=%d,%lx,%lx)\n",
			d->domain_id,domU_staging_area,size);
		return 2;
	}
	domain_unpause_by_systemcontroller(d);
}

void machine_restart(char * __unused)
{
	if (platform_is_hp_ski()) dummy();
	printf("machine_restart called: spinning....\n");
	while(1);
}

void machine_halt(void)
{
	if (platform_is_hp_ski()) dummy();
	printf("machine_halt called: spinning....\n");
	while(1);
}

void dummy_called(char *function)
{
	if (platform_is_hp_ski()) asm("break 0;;");
	printf("dummy called in %s: spinning....\n", function);
	while(1);
}


#if 0
void switch_to(struct vcpu *prev, struct vcpu *next)
{
 	struct vcpu *last;

	__switch_to(prev,next,last);
	//set_current(next);
}
#endif

void domain_pend_keyboard_interrupt(int irq)
{
	vcpu_pend_interrupt(dom0->vcpu[0],irq);
}

void vcpu_migrate_cpu(struct vcpu *v, int newcpu)
{
	if ( v->processor == newcpu )
		return;

	set_bit(_VCPUF_cpu_migrated, &v->vcpu_flags);
	v->processor = newcpu;
}

void sync_vcpu_execstate(struct vcpu *v)
{
	ia64_save_fpu(v->arch._thread.fph);
	if (VMX_DOMAIN(v))
		vmx_save_state(v);
	else {
		if (IA64_HAS_EXTRA_STATE(v))
			ia64_save_extra(v);
	}
	// FIXME SMP: Anything else needed here for SMP?
}<|MERGE_RESOLUTION|>--- conflicted
+++ resolved
@@ -201,7 +201,6 @@
    		while (1);
 	}
 	memset(d->shared_info, 0, PAGE_SIZE);
-<<<<<<< HEAD
 	if (v == d->vcpu[0])
 	    memset(&d->shared_info->evtchn_mask[0], 0xff,
 		sizeof(d->shared_info->evtchn_mask));
@@ -211,8 +210,6 @@
 	printf("arch_vcpu_info=%p\n", d->vcpu[0].arch.privregs);
 	memset(d->vcpu.arch.privregs, 0, PAGE_SIZE);
 #endif
-=======
->>>>>>> 8b6e8053
 	v->vcpu_info = &(d->shared_info->vcpu_data[0]);
 
 	d->max_pages = (128UL*1024*1024)/PAGE_SIZE; // 128MB default // FIXME
