/******************************************************************************
 * domain.c
 * 
 * Generic domain-handling functions.
 */

#include <xen/config.h>
#include <xen/init.h>
#include <xen/lib.h>
#include <xen/sched.h>
#include <xen/errno.h>
#include <xen/sched.h>
#include <xen/mm.h>
#include <xen/event.h>
#include <xen/time.h>
#include <xen/console.h>
#include <asm/shadow.h>
#include <public/dom0_ops.h>
#include <asm/domain_page.h>

/* Both these structures are protected by the domlist_lock. */
rwlock_t domlist_lock = RW_LOCK_UNLOCKED;
struct domain *domain_hash[DOMAIN_HASH_SIZE];
struct domain *domain_list;

struct domain *do_createdomain(domid_t dom_id, unsigned int cpu)
{
    struct domain *d, **pd;
    struct exec_domain *ed;

    if ( (d = alloc_domain_struct()) == NULL )
        return NULL;

    ed = d->exec_domain[0];

    atomic_set(&d->refcnt, 1);
    atomic_set(&ed->pausecnt, 0);

    shadow_lock_init(ed);

    d->id          = dom_id;
    ed->processor   = cpu;
    d->create_time = NOW();
 
    memcpy(&ed->thread, &idle0_exec_domain.thread, sizeof(ed->thread));

    spin_lock_init(&d->time_lock);

    spin_lock_init(&d->big_lock);

    spin_lock_init(&d->page_alloc_lock);
    INIT_LIST_HEAD(&d->page_list);
    INIT_LIST_HEAD(&d->xenpage_list);

    /* Per-domain PCI-device list. */
    spin_lock_init(&d->pcidev_lock);
    INIT_LIST_HEAD(&d->pcidev_list);
    
    if ( (d->id != IDLE_DOMAIN_ID) &&
         ((init_event_channels(d) != 0) || (grant_table_create(d) != 0)) )
    {
        destroy_event_channels(d);
        free_domain_struct(d);
        return NULL;
    }
    
    arch_do_createdomain(d);
    
    sched_add_domain(d);

    if ( d->id != IDLE_DOMAIN_ID )
    {
<<<<<<< HEAD
        if ( (init_event_channels(d) != 0) || (grant_table_create(d) != 0) )
        {
            destroy_event_channels(d);
            free_domain_struct(d);
            return NULL;
        }

        arch_do_createdomain(ed);

        sched_add_domain(ed);

=======
>>>>>>> 4086a29f
        write_lock(&domlist_lock);
        pd = &domain_list; /* NB. domain_list maintained in order of dom_id. */
        for ( pd = &domain_list; *pd != NULL; pd = &(*pd)->next_list )
            if ( (*pd)->id > d->id )
                break;
        d->next_list = *pd;
        *pd = d;
        d->next_hash = domain_hash[DOMAIN_HASH(dom_id)];
        domain_hash[DOMAIN_HASH(dom_id)] = d;
        write_unlock(&domlist_lock);
    }
<<<<<<< HEAD
    else
    {
        sched_add_domain(ed);
    }
=======
>>>>>>> 4086a29f

    return d;
}


struct domain *find_domain_by_id(domid_t dom)
{
    struct domain *d;

    read_lock(&domlist_lock);
    d = domain_hash[DOMAIN_HASH(dom)];
    while ( d != NULL )
    {
        if ( d->id == dom )
        {
            if ( unlikely(!get_domain(d)) )
                d = NULL;
            break;
        }
        d = d->next_hash;
    }
    read_unlock(&domlist_lock);

    return d;
}


/* Return the most recently created domain. */
struct domain *find_last_domain(void)
{
    struct domain *d, *dlast;

    read_lock(&domlist_lock);
    dlast = domain_list;
    d = dlast->next_list;
    while ( d != NULL )
    {
        if ( d->create_time > dlast->create_time )
            dlast = d;
        d = d->next_list;
    }
    if ( !get_domain(dlast) )
        dlast = NULL;
    read_unlock(&domlist_lock);

    return dlast;
}


void domain_kill(struct domain *d)
{
    struct exec_domain *ed;

    domain_pause(d);
    if ( !test_and_set_bit(DF_DYING, &d->d_flags) )
    {
        for_each_exec_domain(d, ed)
            sched_rem_domain(ed);
        domain_relinquish_memory(d);
        put_domain(d);
    }
}


void domain_crash(void)
{
    struct domain *d = current->domain;

    if ( d->id == 0 )
        BUG();

    set_bit(DF_CRASHED, &d->d_flags);

    send_guest_virq(dom0->exec_domain[0], VIRQ_DOM_EXC);
    
    __enter_scheduler();
    BUG();
}

void domain_shutdown(u8 reason)
{
    struct domain *d = current->domain;

    if ( d->id == 0 )
    {
        extern void machine_restart(char *);
        extern void machine_halt(void);

        if ( reason == 0 ) 
        {
            printk("Domain 0 halted: halting machine.\n");
            machine_halt();
        }
        else
        {
            printk("Domain 0 shutdown: rebooting machine.\n");
            machine_restart(0);
        }
    }

    d->shutdown_code = reason;
    set_bit(DF_SHUTDOWN, &d->d_flags);

    send_guest_virq(dom0->exec_domain[0], VIRQ_DOM_EXC);

    __enter_scheduler();
}

unsigned int alloc_new_dom_mem(struct domain *d, unsigned int kbytes)
{
    unsigned int alloc_pfns, nr_pages;
    struct pfn_info *page;

    nr_pages = (kbytes + ((PAGE_SIZE-1)>>10)) >> (PAGE_SHIFT - 10);
    d->max_pages = nr_pages; /* this can now be controlled independently */

    /* Grow the allocation if necessary. */
    for ( alloc_pfns = d->tot_pages; alloc_pfns < nr_pages; alloc_pfns++ )
    {
        if ( unlikely((page = alloc_domheap_page(d)) == NULL) )
        {
            domain_relinquish_memory(d);
            return -ENOMEM;
        }

        /* initialise to machine_to_phys_mapping table to likely pfn */
        machine_to_phys_mapping[page-frame_table] = alloc_pfns;
    }

    return 0;
}
 

/* Release resources belonging to task @p. */
void domain_destruct(struct domain *d)
{
    struct domain **pd;
    atomic_t      old, new;

    if ( !test_bit(DF_DYING, &d->d_flags) )
        BUG();

    /* May be already destructed, or get_domain() can race us. */
    _atomic_set(old, 0);
    _atomic_set(new, DOMAIN_DESTRUCTED);
    old = atomic_compareandswap(old, new, &d->refcnt);
    if ( _atomic_read(old) != 0 )
        return;

    /* Delete from task list and task hashtable. */
    write_lock(&domlist_lock);
    pd = &domain_list;
    while ( *pd != d ) 
        pd = &(*pd)->next_list;
    *pd = d->next_list;
    pd = &domain_hash[DOMAIN_HASH(d->id)];
    while ( *pd != d ) 
        pd = &(*pd)->next_hash;
    *pd = d->next_hash;
    write_unlock(&domlist_lock);

    destroy_event_channels(d);
    grant_table_destroy(d);

    free_perdomain_pt(d);
    free_xenheap_page((unsigned long)d->shared_info);

    free_domain_struct(d);
}


/*
 * final_setup_guestos is used for final setup and launching of domains other
 * than domain 0. ie. the domains that are being built by the userspace dom0
 * domain builder.
 */
int final_setup_guestos(struct domain *p, dom0_builddomain_t *builddomain)
{
    int rc = 0;
    full_execution_context_t *c;

    if ( (c = xmalloc(sizeof(*c))) == NULL )
        return -ENOMEM;

    if ( test_bit(DF_CONSTRUCTED, &p->d_flags) )
    {
        rc = -EINVAL;
        goto out;
    }

    if ( copy_from_user(c, builddomain->ctxt, sizeof(*c)) )
    {
        rc = -EFAULT;
        goto out;
    }
    
    if ( (rc = arch_final_setup_guestos(p->exec_domain[0],c)) != 0 )
        goto out;

    /* Set up the shared info structure. */
    update_dom_time(p);

    set_bit(DF_CONSTRUCTED, &p->d_flags);

 out:    
    if ( c != NULL )
        xfree(c);
    return rc;
}

extern xmem_cache_t *exec_domain_struct_cachep;

/*
 * final_setup_guestos is used for final setup and launching of domains other
 * than domain 0. ie. the domains that are being built by the userspace dom0
 * domain builder.
 */
long do_boot_vcpu(unsigned long vcpu, full_execution_context_t *ctxt) 
{
    struct domain *d = current->domain;
    struct exec_domain *ed;
    int rc = 0;
    full_execution_context_t *c;

    if ( d->exec_domain[vcpu] != NULL )
        return EINVAL;

    if ( alloc_exec_domain_struct(d, vcpu) == NULL )
        return -ENOMEM;

    if ( (c = xmalloc(sizeof(*c))) == NULL )
    {
        rc = -ENOMEM;
        goto out;
    }

    if ( copy_from_user(c, ctxt, sizeof(*c)) )
    {
        rc = -EFAULT;
        goto out;
    }

    printk("do_boot_vcpu for dom %d vcpu %ld\n", d->id, vcpu);

    ed = d->exec_domain[vcpu];

    atomic_set(&ed->pausecnt, 0);
    shadow_lock_init(ed);

    if ( (rc = init_exec_domain_event_channels(ed)) != 0 )
        goto out;

    memcpy(&ed->thread, &idle0_exec_domain.thread, sizeof(ed->thread));

    /* arch_do_createdomain */
    ed->mm.perdomain_ptes = d->mm_perdomain_pt + (ed->eid << PDPT_VCPU_SHIFT);

    sched_add_domain(ed);

    if ( (rc = arch_final_setup_guestos(ed, c)) != 0 ) {
        sched_rem_domain(ed);
        goto out;
    }

    /* Set up the shared info structure. */
    update_dom_time(d);

    /* domain_unpause_by_systemcontroller */
    if ( test_and_clear_bit(EDF_CTRLPAUSE, &ed->ed_flags) )
        domain_wake(ed);

    xfree(c);
    return 0;

 out:
    if ( c != NULL )
        xfree(c);
    xmem_cache_free(exec_domain_struct_cachep, d->exec_domain[vcpu]);
    d->exec_domain[vcpu] = NULL;
    return rc;
}

long vm_assist(struct domain *p, unsigned int cmd, unsigned int type)
{
    if ( type > MAX_VMASST_TYPE )
        return -EINVAL;

    switch ( cmd )
    {
    case VMASST_CMD_enable:
        set_bit(type, &p->vm_assist);
        if (vm_assist_info[type].enable)
            (*vm_assist_info[type].enable)(p);
        return 0;
    case VMASST_CMD_disable:
        clear_bit(type, &p->vm_assist);
        if (vm_assist_info[type].disable)
            (*vm_assist_info[type].disable)(p);
        return 0;
    }

    return -ENOSYS;
}<|MERGE_RESOLUTION|>--- conflicted
+++ resolved
@@ -64,26 +64,12 @@
         return NULL;
     }
     
-    arch_do_createdomain(d);
-    
-    sched_add_domain(d);
+    arch_do_createdomain(ed);
+    
+    sched_add_domain(ed);
 
     if ( d->id != IDLE_DOMAIN_ID )
     {
-<<<<<<< HEAD
-        if ( (init_event_channels(d) != 0) || (grant_table_create(d) != 0) )
-        {
-            destroy_event_channels(d);
-            free_domain_struct(d);
-            return NULL;
-        }
-
-        arch_do_createdomain(ed);
-
-        sched_add_domain(ed);
-
-=======
->>>>>>> 4086a29f
         write_lock(&domlist_lock);
         pd = &domain_list; /* NB. domain_list maintained in order of dom_id. */
         for ( pd = &domain_list; *pd != NULL; pd = &(*pd)->next_list )
@@ -95,13 +81,6 @@
         domain_hash[DOMAIN_HASH(dom_id)] = d;
         write_unlock(&domlist_lock);
     }
-<<<<<<< HEAD
-    else
-    {
-        sched_add_domain(ed);
-    }
-=======
->>>>>>> 4086a29f
 
     return d;
 }
